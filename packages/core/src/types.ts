--- conflicted
+++ resolved
@@ -1255,7 +1255,6 @@
     generateSignedUrl(fileName: string, expiresIn: number): Promise<string>;
 }
 
-<<<<<<< HEAD
 export interface ITokenizationService extends Service {
     trimTokens(
         context: string,
@@ -1263,12 +1262,11 @@
         model?: string
     ): Promise<string>;
 }
-=======
+
 export type SearchImage = {
     url: string;
     description?: string;
 };
->>>>>>> 20090bfd
 
 export type SearchResult = {
     title: string;
