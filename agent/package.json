--- conflicted
+++ resolved
@@ -75,13 +75,10 @@
         "@elizaos/plugin-genlayer": "workspace:*",
         "@elizaos/plugin-depin": "workspace:*",
         "@elizaos/plugin-open-weather": "workspace:*",
-<<<<<<< HEAD
-        "@elizaos/plugin-opacity": "workspace:*",
-=======
         "@elizaos/plugin-obsidian": "workspace:*",
         "@elizaos/plugin-arthera": "workspace:*",
         "@elizaos/plugin-allora": "workspace:*",
->>>>>>> 8a4b42b6
+        "@elizaos/plugin-opacity": "workspace:*",
         "readline": "1.3.0",
         "ws": "8.18.0",
         "yargs": "17.7.2"
