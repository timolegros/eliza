{
    "name": "eliza",
    "scripts": {
        "preinstall": "npx only-allow pnpm",
        "build": "bash ./scripts/build.sh",
        "build-docs": "pnpm --dir docs build",
        "start:all": "pnpm --filter \"@ai16z/agent\" start:all --isRoot",
        "start:service:all": "pnpm --filter \"@ai16z/agent\" start:service:all --isRoot",
        "stop:service:all": "pnpm --filter \"@ai16z/agent\" stop:service:all",
        "start": "pnpm --filter \"@ai16z/agent\" start --isRoot",
        "start:client": "pnpm --dir client start --isRoot",
        "dev": "bash ./scripts/dev.sh",
        "lint": "bash ./scripts/lint.sh",
        "prettier-check": "npx prettier --check .",
        "prettier": "npx prettier --write .",
        "release": "pnpm build && pnpm prettier && npx lerna publish --no-private --force-publish",
        "clean": "bash ./scripts/clean.sh",
        "docker:build": "bash ./scripts/docker.sh build",
        "docker:run": "bash ./scripts/docker.sh run",
        "docker:bash": "bash ./scripts/docker.sh bash",
        "docker:start": "bash ./scripts/docker.sh start",
        "docker": "pnpm docker:build && pnpm docker:run && pnpm docker:bash",
        "test": "bash ./scripts/test.sh"
    },
    "devDependencies": {
        "@commitlint/cli": "^18.4.4",
        "@commitlint/config-conventional": "^18.4.4",
        "lerna": "8.1.5",
        "only-allow": "1.2.1",
        "concurrently": "9.1.0",
        "husky": "9.1.7",
        "prettier": "3.3.3",
        "typedoc": "0.26.11",
        "typescript": "5.6.3",
        "vite": "5.4.11",
        "vitest": "2.1.5"
    },
    "pnpm": {
        "overrides": {
            "onnxruntime-node": "1.20.1"
        }
    },
    "engines": {
        "node": "23.3.0"
    },
    "dependencies": {
<<<<<<< HEAD
        "ollama-ai-provider": "0.16.1",
        "@coinbase/coinbase-sdk": "^0.10.0",
        "csv-parse": "^5.6.0",
=======
        "@0glabs/0g-ts-sdk": "^0.2.1",
        "ollama-ai-provider": "^0.16.1",
>>>>>>> 4a1a9cc5
        "optional": "^0.1.4",
        "sharp": "^0.33.5",
        "tslog": "^4.9.3"
    },
    "packageManager": "pnpm@9.12.3+sha512.cce0f9de9c5a7c95bef944169cc5dfe8741abfb145078c0d508b868056848a87c81e626246cb60967cbd7fd29a6c062ef73ff840d96b3c86c40ac92cf4a813ee"
}<|MERGE_RESOLUTION|>--- conflicted
+++ resolved
@@ -44,14 +44,10 @@
         "node": "23.3.0"
     },
     "dependencies": {
-<<<<<<< HEAD
-        "ollama-ai-provider": "0.16.1",
         "@coinbase/coinbase-sdk": "^0.10.0",
         "csv-parse": "^5.6.0",
-=======
         "@0glabs/0g-ts-sdk": "^0.2.1",
         "ollama-ai-provider": "^0.16.1",
->>>>>>> 4a1a9cc5
         "optional": "^0.1.4",
         "sharp": "^0.33.5",
         "tslog": "^4.9.3"
